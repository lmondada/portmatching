use std::fmt;

use crate::{utils::UniqueStack, HashSet, IndexMap};

use super::BindVariableError;

<<<<<<< HEAD
=======
#[derive(Clone)]
>>>>>>> 9c6391f6
pub(super) struct BindingBuilder<M: IndexMap> {
    bindings: M,
    /// A stack of the missing keys.
    ///
    /// It's important that we process the keys first-in last-out, to ensure
    /// that we process the dependencies we added to the stack before processing
    /// the same key again.
    missing_keys: UniqueStack<M::Key>,
    exclude_keys: HashSet<M::Key>,
}

<<<<<<< HEAD
impl<M: IndexMap> Clone for BindingBuilder<M> {
    fn clone(&self) -> Self {
        Self {
            bindings: self.bindings.clone(),
            missing_keys: self.missing_keys.clone(),
            exclude_keys: self.exclude_keys.clone(),
        }
    }
}

=======
>>>>>>> 9c6391f6
impl<M: IndexMap + fmt::Debug> fmt::Debug for BindingBuilder<M> {
    fn fmt(&self, f: &mut fmt::Formatter<'_>) -> fmt::Result {
        writeln!(f, "BindingBuilder{:?}", self.bindings)
    }
}

impl<M: IndexMap> BindingBuilder<M> {
    pub fn new(keys: impl IntoIterator<Item = M::Key>, bindings: M) -> Self {
        let missing_keys = keys.into_iter().collect();
        Self {
            missing_keys,
            bindings,
            exclude_keys: HashSet::default(),
        }
    }

    pub fn bindings(&self) -> &M {
        &self.bindings
    }

    pub fn top_missing_key(&mut self) -> Option<M::Key> {
        let mut key = *self.missing_keys.top()?;
        while self.bindings.get(&key).is_some() || self.exclude_keys.contains(&key) {
            // Already bound or excluded
            self.missing_keys.pop();
            key = *self.missing_keys.top()?;
        }
        Some(key)
    }

    pub fn finish(self) -> M {
        self.bindings
    }

    pub fn apply_bindings(
        mut self,
        key: M::Key,
        values: impl IntoIterator<Item = M::Value>,
    ) -> Result<Vec<Self>, BindVariableError> {
        if self.missing_keys.top() == Some(&key) {
            self.missing_keys.pop();
        }
        values
            .into_iter()
            .map(|value| {
                let mut new_self = self.clone();
                new_self.bindings.bind(key, value)?;
                Ok(new_self)
            })
            .collect()
    }

    pub fn exclude_key(&mut self, key: M::Key) {
        if self.missing_keys.top() == Some(&key) {
            self.missing_keys.pop();
        }
        self.exclude_keys.insert(key);
    }

    /// Extend the missing key set.
    ///
    /// Return whether any key was added.
    pub fn extend_missing_keys(&mut self, keys: impl IntoIterator<Item = M::Key>) -> bool {
        let mut to_add = keys
            .into_iter()
            .filter(|key| !self.exclude_keys.contains(key))
            .peekable();
        if to_add.peek().is_some() {
            self.missing_keys.extend(to_add);
            true
        } else {
            false
        }
    }
}<|MERGE_RESOLUTION|>--- conflicted
+++ resolved
@@ -4,10 +4,7 @@
 
 use super::BindVariableError;
 
-<<<<<<< HEAD
-=======
 #[derive(Clone)]
->>>>>>> 9c6391f6
 pub(super) struct BindingBuilder<M: IndexMap> {
     bindings: M,
     /// A stack of the missing keys.
@@ -19,19 +16,6 @@
     exclude_keys: HashSet<M::Key>,
 }
 
-<<<<<<< HEAD
-impl<M: IndexMap> Clone for BindingBuilder<M> {
-    fn clone(&self) -> Self {
-        Self {
-            bindings: self.bindings.clone(),
-            missing_keys: self.missing_keys.clone(),
-            exclude_keys: self.exclude_keys.clone(),
-        }
-    }
-}
-
-=======
->>>>>>> 9c6391f6
 impl<M: IndexMap + fmt::Debug> fmt::Debug for BindingBuilder<M> {
     fn fmt(&self, f: &mut fmt::Formatter<'_>) -> fmt::Result {
         writeln!(f, "BindingBuilder{:?}", self.bindings)
