use portgraph::{LinkMut, PortMut, PortView};

use crate::{predicate::EdgePredicate, EdgeProperty, PatternID};

use super::{ScopeAutomaton, State, StateID, Transition};

impl<PNode: Clone, PEdge: EdgeProperty> ScopeAutomaton<PNode, PEdge> {
    pub(super) fn set_children<I>(
        &mut self,
        state: StateID,
        preds: impl IntoIterator<IntoIter = I>,
        next_states: &[Option<StateID>],
    ) -> Vec<Option<StateID>>
    where
        I: Iterator<Item = EdgePredicate<PNode, PEdge, PEdge::OffsetID>> + ExactSizeIterator,
    {
        let preds = preds.into_iter();
        if self.graph.num_outputs(state.0) != 0 {
            panic!("State already has outgoing ports");
        }
        // Allocate new ports
        self.add_ports(state, 0, preds.len());

        // Build the children
        preds
            .zip(next_states)
            .enumerate()
            .map(|(i, (pred, &next_state))| self.add_child(state, i, pred.into(), next_state))
            .collect()
    }

    fn add_child(
        &mut self,
        parent: StateID,
        offset: usize,
        pedge: Transition<PNode, PEdge, PEdge::OffsetID>,
        new_state: Option<StateID>,
    ) -> Option<StateID> {
        let mut added_state = false;
        let (new_state_id, new_offset) = if let Some(new_state) = new_state {
            let in_offset = self.graph.num_inputs(new_state.0);
            self.add_ports(new_state, 1, 0);
            (new_state, in_offset)
        } else {
            added_state = true;
            (self.graph.add_node(1, 0).into(), 0)
        };
        self.graph
            .link_nodes(parent.0, offset, new_state_id.0, new_offset)
            .expect("Could not add child at offset p");
        let new_scope = {
            let mut old_scope = self.weights[parent.0]
                .clone()
                .expect("invalid parent")
                .scope;
            if let EdgePredicate::LinkNewNode { new_node, .. } = pedge.clone().into() {
                old_scope.insert(new_node);
            }
            old_scope
        };
        let new_state = if let Some(mut new_state) = self.weights[new_state_id.0].take() {
            new_state.scope.retain(|k| new_scope.contains(k));
            new_state
        } else {
            State {
                matches: Vec::new(),
                scope: new_scope,
                deterministic: true,
            }
        };
        self.weights.nodes[new_state_id.0] = Some(new_state);
        self.weights[self.graph.output(parent.0, offset).unwrap()] = Some(pedge);
        added_state.then_some(new_state_id)
    }

    fn add_ports(&mut self, state: StateID, incoming: usize, outgoing: usize) {
        let incoming = incoming + self.graph.num_inputs(state.0);
        let outgoing = outgoing + self.graph.num_outputs(state.0);
        self.graph
            .set_num_ports(state.0, incoming, outgoing, |old, new| {
                self.weights.ports.rekey(old, new.new_index());
            });
    }

    pub(crate) fn add_match(&mut self, state: StateID, pattern: PatternID) {
        self.weights[state.0]
            .as_mut()
            .expect("invalid state")
            .matches
            .push(pattern);
    }

    pub(crate) fn make_non_det(&mut self, state: StateID) {
        if self.graph.num_outputs(state.0) > 0 {
            panic!("Cannot make state non-deterministic: has outgoing ports");
        }
        self.weights[state.0]
            .as_mut()
            .expect("invalid state")
            .deterministic = false;
    }
}

#[cfg(test)]
mod tests {
<<<<<<< HEAD
    use crate::{predicate::Symbol, patterns::IterationStatus};
=======
    use crate::{patterns::IterationStatus, predicate::Symbol};
>>>>>>> 8f090f90

    use super::*;

    /// The child state's scope should be the intersection of all possible scopes
    #[test]
    fn intersect_scope() {
        let mut a = ScopeAutomaton::new();
        a.add_ports(a.root(), 0, 2);
        let s_root = Symbol::root();
        let s1 = Symbol::new(IterationStatus::Finished, 0);
        let s2 = Symbol::new(IterationStatus::Finished, 1);
<<<<<<< HEAD
        let t1: Transition<(), (), ()> = EdgePredicate::LinkNewNode { node: s_root, property: (), new_node: s1 }.into();
        let t2: Transition<(), (), ()> = EdgePredicate::LinkNewNode { node: s_root, property: (), new_node: s2 }.into();
=======
        let t1: Transition<(), (), ()> = EdgePredicate::LinkNewNode {
            node: s_root,
            property: (),
            new_node: s1,
        }
        .into();
        let t2: Transition<(), (), ()> = EdgePredicate::LinkNewNode {
            node: s_root,
            property: (),
            new_node: s2,
        }
        .into();
>>>>>>> 8f090f90
        let child = a.add_child(a.root(), 0, t1, None).unwrap();

        assert_eq!(a.scope(child), &[s_root, s1].into_iter().collect());
        a.add_child(a.root(), 1, t2, Some(child));
        assert_eq!(a.scope(child), &[s_root].into_iter().collect());
    }
}<|MERGE_RESOLUTION|>--- conflicted
+++ resolved
@@ -103,11 +103,7 @@
 
 #[cfg(test)]
 mod tests {
-<<<<<<< HEAD
-    use crate::{predicate::Symbol, patterns::IterationStatus};
-=======
     use crate::{patterns::IterationStatus, predicate::Symbol};
->>>>>>> 8f090f90
 
     use super::*;
 
@@ -119,10 +115,6 @@
         let s_root = Symbol::root();
         let s1 = Symbol::new(IterationStatus::Finished, 0);
         let s2 = Symbol::new(IterationStatus::Finished, 1);
-<<<<<<< HEAD
-        let t1: Transition<(), (), ()> = EdgePredicate::LinkNewNode { node: s_root, property: (), new_node: s1 }.into();
-        let t2: Transition<(), (), ()> = EdgePredicate::LinkNewNode { node: s_root, property: (), new_node: s2 }.into();
-=======
         let t1: Transition<(), (), ()> = EdgePredicate::LinkNewNode {
             node: s_root,
             property: (),
@@ -135,7 +127,6 @@
             new_node: s2,
         }
         .into();
->>>>>>> 8f090f90
         let child = a.add_child(a.root(), 0, t1, None).unwrap();
 
         assert_eq!(a.scope(child), &[s_root, s1].into_iter().collect());
