on:
  push:
    branches: [bench]
    paths:
      - src/bin/data_generation.rs
      - .github/workflows/datagen.yml

name: "Data Generation for Benchmarking"

# flag

permissions:
  contents: write

jobs:
  all:
    runs-on: ubuntu-latest
    
    steps:
      - uses: actions/checkout@v3
        name: Check out repo
        with:
          token: ${{ secrets.ACCESS_TOKEN }}
      
      - name: Set up git name
        run: |
          git config user.name "GitHub Actions Bot"
          git config user.email "<>"
        
      - name: Remove old datasets
        run: |
          rm -rf examples/data/*
          # rm -rf datasets/*
      
      - name: Generate datasets
        run: |
          cargo run --bin=data_generation --all-features -- -k1000 -N2000 -D3 -d3 -n30
          cargo run --bin=data_generation --all-features -- -K1 -k100 -N500 -Q20 -D10 -o examples/data
<<<<<<< HEAD
          cargo run --bin=data_generation --all-features -- -K1 -k2000 -N5000 -D3 -d3 -n30 -o datasets/xxl
=======
          cargo run --bin=data_generation --all-features -- -K1 -k5000 -N2000 -D3 -d3 -n30 -o datasets/xxl
>>>>>>> 2d2af930

      - name: Push to repo
        run: |
          git add -f datasets
          git add -f examples/data
          git commit -m "New datasets"
          git push<|MERGE_RESOLUTION|>--- conflicted
+++ resolved
@@ -36,11 +36,7 @@
         run: |
           cargo run --bin=data_generation --all-features -- -k1000 -N2000 -D3 -d3 -n30
           cargo run --bin=data_generation --all-features -- -K1 -k100 -N500 -Q20 -D10 -o examples/data
-<<<<<<< HEAD
-          cargo run --bin=data_generation --all-features -- -K1 -k2000 -N5000 -D3 -d3 -n30 -o datasets/xxl
-=======
           cargo run --bin=data_generation --all-features -- -K1 -k5000 -N2000 -D3 -d3 -n30 -o datasets/xxl
->>>>>>> 2d2af930
 
       - name: Push to repo
         run: |
