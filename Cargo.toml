[package]
name = "portmatching"
version = "0.3.0"
license = "MIT"

readme = "README.md"
documentation = "https://docs.rs/portmatching/"
repository = "https://github.com/lmondada/portmatching"

description = "Fast Graph Matching for Port Graphs"
keywords = ["data-structure", "graph", "subgraph-isomorphism"]
categories = ["algorithms"]

authors = ["Luca Mondada"]
edition = "2021"
rust-version = "1.75"

exclude = ["tests/legacy_saved_patterns/*"]
[lib]
bench = false
name = "portmatching"
path = "src/lib.rs"

[dependencies]
bimap = "0.6.2"
bitvec = "1.0.1"
portgraph = { version = "0.12.0", features = ["petgraph"] }
serde = { version = "1.0.152", features = ["derive"], optional = true }
smallvec = "1.10.0"
itertools = "0.10.5"

# these are for datagen only
rand = { version = "0.8.5", optional = true }
serde_json = { version = "1.0.96", optional = true }
clap = { version = "4.2.2", features = ["derive"], optional = true }
rmp-serde = { version = "1.1.1", optional = true }
glob = { version = "0.3.1", optional = true }
csv = { version = "1.2.2", optional = true }
derive_more = "0.99.17"
rustc-hash = "1.1.0"
<<<<<<< HEAD
petgraph = { version = "0.6.3", default-features = false }
=======
petgraph = { version = "0.6.5", features = ["serde-1"] }
>>>>>>> 422ffae9
thiserror = "1.0.61"

[features]
serde = ["dep:serde", "portgraph/serde", "smallvec/serde"]
datagen = [
    "dep:rand",
    "dep:serde_json",
    "dep:clap",
    "dep:rmp-serde",
    "dep:glob",
    "dep:csv",
]

[dev-dependencies]
proptest = "1.1.0"
serde = "1.0.156"
serde_json = "1.0.96"
glob = "0.3.1"
criterion = { version = "0.4.0", features = ["html_reports"] }

[dev-dependencies.portgraph]
features = ["proptest", "serde"]
version = "0.12.0"

[[example]]
name = "large_graph"
required-features = ["serde", "datagen"]

[[example]]
name = "optimise_graph"
required-features = ["serde", "datagen"]

[[test]]
name = "from_testcases"
required-features = ["serde"]

[[bin]]
name = "data_generation"
required-features = ["datagen", "serde"]

[[bench]]
name = "criterion"
harness = false
required-features = ["datagen", "serde"]<|MERGE_RESOLUTION|>--- conflicted
+++ resolved
@@ -38,11 +38,7 @@
 csv = { version = "1.2.2", optional = true }
 derive_more = "0.99.17"
 rustc-hash = "1.1.0"
-<<<<<<< HEAD
-petgraph = { version = "0.6.3", default-features = false }
-=======
 petgraph = { version = "0.6.5", features = ["serde-1"] }
->>>>>>> 422ffae9
 thiserror = "1.0.61"
 
 [features]
